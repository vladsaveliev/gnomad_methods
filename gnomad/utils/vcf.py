--- conflicted
+++ resolved
@@ -288,17 +288,7 @@
     pipe_delimited_annotations: List[str] = INFO_VCF_AS_PIPE_DELIMITED_FIELDS,
 ) -> hl.Table:
     """
-<<<<<<< HEAD
     Create a Table ready for vcf export.
-=======
-    Create a MT ready for vcf export from a HT.
-
-    In particular, the following conversions are done:
-    - All int64 are coerced to int32
-    - Fields specified by `pipe_delimited_annotations` will be converted from arrays to pipe-delimited strings
-
-    .. note::
->>>>>>> aff1d77e
 
     In particular, the following conversions are done:
         - All int64 are coerced to int32
@@ -715,7 +705,6 @@
     :param variant_qc_filter: Method used for variant QC filter. One of 'RF' or 'AS_VQSR'. Default is 'RF'.
     :return: Dictionary keyed by VCF FILTER annotations, where values are Dictionaries of Number and Description attributes.
     """
-
     variant_qc_filter_dict = {
         "RF": {
             "Description": f"Failed random forest filtering thresholds of {snp_cutoff} for SNPs and {indel_cutoff} for indels (probabilities of being a true positive variant)"
