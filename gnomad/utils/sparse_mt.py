--- conflicted
+++ resolved
@@ -515,21 +515,12 @@
 
 def impute_sex_ploidy(
     mt: hl.MatrixTable,
-<<<<<<< HEAD
     excluded_calling_intervals: Optional[hl.Table] = None,
     included_calling_intervals: Optional[hl.Table] = None,
     normalization_contig: str = 'chr20',
     chr_x: Optional[str] = None,
     chr_y: Optional[str] = None,
 ) -> hl.Table: 
-=======
-    excluded_intervals: Optional[hl.Table] = None,
-    included_intervals: Optional[hl.Table] = None,
-    normalization_contig: str = "chr20",
-    chr_x: Optional[str] = None,
-    chr_y: Optional[str] = None,
-) -> hl.Table:  # TODO: For exomes, calling intervals need to be added
->>>>>>> 476f3d0c
     """
     Imputes sex ploidy from a sparse Matrix Table by normalizing the coverage of chromosomes X and Y using
     the coverage of an autosomal chromosome (by default chr20).
@@ -581,23 +572,11 @@
         if contig in ref.y_contigs:
             contig_ht = contig_ht.filter(contig_ht.locus.in_y_nonpar())
 
-<<<<<<< HEAD
         contig_ht = contig_ht.key_by('locus')
         if included_calling_intervals is not None:
             contig_ht = contig_ht.filter(hl.is_defined(included_calling_intervals[contig_ht.key]))
         if excluded_calling_intervals is not None:
             contig_ht = contig_ht.filter(hl.is_missing(excluded_calling_intervals[contig_ht.key]))
-=======
-        contig_ht = contig_ht.key_by("locus")
-        if included_intervals is not None:
-            contig_ht = contig_ht.filter(
-                hl.is_defined(included_intervals[contig_ht.key])
-            )
-        if excluded_intervals is not None:
-            contig_ht = contig_ht.filter(
-                hl.is_missing(excluded_intervals[contig_ht.key])
-            )
->>>>>>> 476f3d0c
         contig_size = contig_ht.count()
         logger.info(f"Contig {contig} has {contig_size} bases for coverage.")
         return contig_size
@@ -610,14 +589,6 @@
             chr_mt = chr_mt.filter_rows(chr_mt.locus.in_x_nonpar())
         if chrom in ref.y_contigs:
             chr_mt = chr_mt.filter_rows(chr_mt.locus.in_y_nonpar())
-
-<<<<<<< HEAD
-        return chr_mt.select_cols(**{
-            f'{chrom}_mean_dp': hl.agg.sum(hl.cond(chr_mt.LGT.is_hom_ref(), chr_mt.DP * (chr_mt.END - chr_mt.locus.position), chr_mt.DP)) / contig_size
-        }).cols()
-=======
-        if included_intervals is not None:
-            chr_mt = chr_mt.filter_rows(hl.is_defined(included_intervals[chr_mt.locus]))
 
         return chr_mt.select_cols(
             **{
@@ -631,7 +602,6 @@
                 / contig_size
             }
         ).cols()
->>>>>>> 476f3d0c
 
     normalization_chrom_dp = get_chr_dp_ann(normalization_contig)
     chrX_dp = get_chr_dp_ann(chr_x)
